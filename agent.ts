--- conflicted
+++ resolved
@@ -744,66 +744,6 @@
               .optional()
               .describe("Pagination cursor from previous response"),
           }),
-<<<<<<< HEAD
-          execute: async ({ featureId, tag, updatedSince, limit, cursor }) => {
-            // Handle cursor properly - use same pattern as other working tools
-            let url;
-            if (cursor && cursor.trim().length > 0) {
-              // Validate cursor format - should be a URL or path
-              if (cursor.startsWith('/') || cursor.startsWith('http')) {
-                url = cursor;
-              } else {
-                // Treat as cursor parameter for /notes endpoint
-                url = `/notes?cursor=${encodeURIComponent(cursor)}`;
-              }
-            } else {
-              const params = new URLSearchParams();
-              if (featureId) params.set("featureId", featureId);
-              if (tag) params.set("tag", tag);
-              if (updatedSince) params.set("updatedSince", updatedSince);
-              if (limit) params.set("limit", String(limit));
-              const qs = params.toString();
-              url = `/notes${qs ? `?${qs}` : ""}`;
-            }
-
-            try {
-              const response = await pbFetch(url);
-              
-              // Strip content from all results (both initial and paginated)
-              if (response.data) {
-                response.data = response.data.map((note: any) => ({
-                  id: note.id,
-                  title: note.title,
-                  state: note.state,
-                  tags: note.tags,
-                  createdAt: note.createdAt,
-                  updatedAt: note.updatedAt,
-                  source: note.source,
-                  company: note.company
-                    ? { id: note.company.id, name: note.company.name }
-                    : null,
-                  user: note.user
-                    ? { id: note.user.id, name: note.user.name }
-                    : null,
-                  features: note.features
-                    ? note.features.map((f: any) => ({
-                        id: f.id,
-                        name: f.name,
-                        importance: f.importance,
-                      }))
-                    : [],
-                  owner: note.owner
-                    ? { id: note.owner.id, name: note.owner.name }
-                    : null,
-                  // Explicitly omit content field
-                }));
-              }
-              return response;
-            } catch (error) {
-              // Enhanced error reporting
-              throw new Error(`Failed to fetch notes with URL: ${url}. Original error: ${error}`);
-            }
-=======
           execute: async ({
             featureId,
             companyId,
@@ -873,7 +813,6 @@
               }));
             }
             return response;
->>>>>>> 21de6fe6
           },
         }),
 
